import { describe, it, expect, beforeEach, vi } from 'vitest';
import { 
  init, 
  getInstance, 
  track, 
  pageview, 
  identify, 
  setConsent, 
  destroy, 
<<<<<<< HEAD
  waitForReady,
  getDiagnostics,
=======
  waitForReady
>>>>>>> ee2eefc0
} from '../src';

describe('Trackkit Core API', () => {
  // let consoleInfo: any;
  
  beforeEach(() => {
    destroy(); // Clean slate for each test
  });

  // beforeEach(() => {
  //   consoleInfo = vi.spyOn(console, 'info').mockImplementation(() => undefined);
  //   destroy();
  // });
  
  // afterEach(() => {
  //   destroy();
  //   consoleInfo.mockRestore();
  // });
  
  describe('init()', () => {
    it('creates and returns an analytics instance', async () => {
      const analytics = init();
      expect(analytics).toBeDefined();
      expect(analytics).toHaveProperty('track');
      expect(analytics).toHaveProperty('pageview');
      expect(analytics).toHaveProperty('identify');
      expect(analytics).toHaveProperty('setConsent');
      expect(analytics).toHaveProperty('destroy');
    });
    
    it('accepts configuration options', async () => {
      const consoleSpy = vi.spyOn(console, 'info').mockImplementation(() => undefined);
<<<<<<< HEAD

=======
      
>>>>>>> ee2eefc0
      init({
        provider: 'noop',
        siteId: 'test-site',
        debug: true,
      });
      await waitForReady();
<<<<<<< HEAD

      const diagnostics = getDiagnostics();
      console.warn('Diagnostics:', diagnostics);


=======
      
>>>>>>> ee2eefc0
      expect(consoleSpy).toHaveBeenCalledWith(
        '%c[trackkit]',
        expect.any(String),
        'Initializing analytics',
        expect.objectContaining({
          provider: 'noop',
        })
      );
      
      // expect(consoleSpy).toHaveBeenCalledWith(
      //   '%c[trackkit]',
      //   expect.any(String),
      //   'Analytics initialized successfully'
      // );

      consoleSpy.mockRestore();
    });

    it('uses default options when none provided', async () => {
      const analytics = init();
      expect(analytics).toBeDefined();
    });
  });
  
  describe('getInstance()', () => {
    it('returns null before initialization', () => {
      expect(getInstance()).toBeNull();
    });

    it('returns the instance after initialization', async () => {
      init();
      expect(getInstance()).toBeDefined();
    });
    
    it('returns null after destroy', () => {
      init();
      destroy();
      expect(getInstance()).toBeNull();
    });
  });
  
  describe('Module-level methods', () => {
    it('safely handles calls before initialization', () => {
      expect(() => track('test')).not.toThrow();
      expect(() => pageview()).not.toThrow();
      expect(() => identify('user123')).not.toThrow();
      expect(() => setConsent('granted')).not.toThrow();
    });

    it('delegates to instance methods after initialization', async () => {
      init({ debug: true });
      const analytics = await waitForReady();
      const trackSpy = vi.spyOn(analytics, 'track');
      const pageviewSpy = vi.spyOn(analytics, 'pageview');
      
      track('test_event', { value: 42 }, "/test");
      pageview('/test-page');

      expect(trackSpy).toHaveBeenCalledWith('test_event', { value: 42 }, "/test");
      expect(pageviewSpy).toHaveBeenCalledWith('/test-page');
    });
  });
  
  describe('destroy()', () => {
    it('cleans up the instance', async () => {
      init();
      const analytics = await waitForReady();
      const destroySpy = vi.spyOn(analytics, 'destroy');

      destroy();

      expect(destroySpy).toHaveBeenCalled();
      expect(getInstance()).toBeNull();
    });

    it('is safe to call multiple times', async () => {
      init();
      expect(() => {
        destroy();
        destroy();
        destroy();
      }).not.toThrow();
    });
  });
});<|MERGE_RESOLUTION|>--- conflicted
+++ resolved
@@ -7,12 +7,8 @@
   identify, 
   setConsent, 
   destroy, 
-<<<<<<< HEAD
   waitForReady,
   getDiagnostics,
-=======
-  waitForReady
->>>>>>> ee2eefc0
 } from '../src';
 
 describe('Trackkit Core API', () => {
@@ -45,26 +41,17 @@
     
     it('accepts configuration options', async () => {
       const consoleSpy = vi.spyOn(console, 'info').mockImplementation(() => undefined);
-<<<<<<< HEAD
-
-=======
-      
->>>>>>> ee2eefc0
       init({
         provider: 'noop',
         siteId: 'test-site',
         debug: true,
       });
       await waitForReady();
-<<<<<<< HEAD
 
       const diagnostics = getDiagnostics();
       console.warn('Diagnostics:', diagnostics);
 
 
-=======
-      
->>>>>>> ee2eefc0
       expect(consoleSpy).toHaveBeenCalledWith(
         '%c[trackkit]',
         expect.any(String),
